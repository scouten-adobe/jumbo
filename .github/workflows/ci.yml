name: CI

on:
  workflow_dispatch:
  pull_request:
    types:
      - opened
      - reopened
      - synchronize
      - labeled
  push:
    branches: main
  schedule:
    - cron: "0 18 * * 1,4,6" # 1800 UTC every Monday, Thursday, Saturday

jobs:
  tests:
    name: Unit tests
    if: |
      github.event_name != 'pull_request' ||
      github.event.pull_request.author_association == 'OWNER' ||
      github.event.pull_request.author_association == 'COLLABORATOR' ||
      github.event.pull_request.author_association == 'MEMBER' ||
      github.event.pull_request.user.login == 'dependabot[bot]' ||
      contains(github.event.pull_request.labels.*.name, 'safe to test')

    runs-on: ${{ matrix.os }}

    strategy:
      fail-fast: false
      matrix:
        os: [windows-latest, macos-latest, ubuntu-latest]
        rust_version: [stable, 1.74.0]

    steps:
      - name: Checkout repository
        uses: actions/checkout@v4

      - name: Install Rust toolchain
        uses: dtolnay/rust-toolchain@master
        with:
          toolchain: ${{ matrix.rust_version }}
          components: llvm-tools-preview

      - name: Cache Rust dependencies
        uses: Swatinem/rust-cache@v2

      - name: Install cargo-llvm-cov
        uses: taiki-e/install-action@cargo-llvm-cov

      - name: Generate code coverage
        run: cargo llvm-cov --all-features --lcov --ignore-filename-regex tests --output-path lcov.info

      # Tokens aren't available for PRs originating from forks,
      # so we don't attempt to upload code coverage in that case.
      - name: Upload code coverage results
        if: |
          github.event_name != 'pull_request' ||
          github.event.pull_request.author_association == 'OWNER' ||
          github.event.pull_request.author_association == 'COLLABORATOR' ||
          github.event.pull_request.author_association == 'MEMBER' ||
          github.event.pull_request.user.login == 'dependabot[bot]'
        uses: codecov/codecov-action@v4
        with:
          token: ${{ secrets.CODECOV_TOKEN }}
          fail_ci_if_error: true
          verbose: true

  tests-cross:
    name: Unit tests
    runs-on: ubuntu-latest

    strategy:
      fail-fast: false
      matrix:
        target: [aarch64-unknown-linux-gnu]
        rust_version: [stable, 1.74.0]

    steps:
      - name: Checkout repository
        uses: actions/checkout@v4
      
      - name: Install Rust toolchain
        uses: dtolnay/rust-toolchain@master
        with:
          toolchain: ${{ matrix.rust_version }}
          targets: ${{ matrix.target }}

      - name: Install cross-compilation toolset
        run: cargo install cross

      - name: Cache Rust dependencies
        uses: Swatinem/rust-cache@v2

      # Note that we do not run code coverage because
      # it isn't readily accessible from cross-compilation
      # environment. (A PR to fix this would be welcomed!)

      - name: Run unit tests (cross build)
        run: cross test --all-targets --all-features --target ${{ matrix.target }}

  test-default-disabled:
    name: Unit tests with default features disabled
    if: |
      github.event_name != 'pull_request' ||
      github.event.pull_request.author_association == 'OWNER' ||
      github.event.pull_request.author_association == 'COLLABORATOR' ||
      github.event.pull_request.author_association == 'MEMBER' ||
      github.event.pull_request.user.login == 'dependabot[bot]' ||
      contains(github.event.pull_request.labels.*.name, 'safe to test')

    runs-on: ${{ matrix.os }}

    strategy:
      fail-fast: false
      matrix:
        os: [windows-latest, macos-latest, ubuntu-latest]

    steps:
      - name: Checkout repository
        uses: actions/checkout@v4
      
      - name: Install Rust toolchain
        uses: dtolnay/rust-toolchain@stable

      - name: Cache Rust dependencies
        uses: Swatinem/rust-cache@v2

      - name: Run tests
        run: cargo test --no-default-features

  test-direct-minimal-versions:
    name: Unit tests with minimum versions of direct dependencies
    if: |
      github.event_name != 'pull_request' ||
      github.event.pull_request.author_association == 'OWNER' ||
      github.event.pull_request.author_association == 'COLLABORATOR' ||
      github.event.pull_request.author_association == 'MEMBER' ||
      github.event.pull_request.user.login == 'dependabot[bot]' ||
      contains(github.event.pull_request.labels.*.name, 'safe to test')

    runs-on: ${{ matrix.os }}

    strategy:
      fail-fast: false
      matrix:
        os: [windows-latest, macos-latest, ubuntu-latest]

    steps:
      - name: Checkout repository
        uses: actions/checkout@v4

      - name: Install Rust toolchain
        uses: dtolnay/rust-toolchain@nightly

      - name: Cache Rust dependencies
        uses: Swatinem/rust-cache@v2

      - name: Run tests
        run: cargo +nightly test -Z direct-minimal-versions --all-targets --all-features

  publish-preflight:
    name: Preflight crate publish
    if: |
      github.event_name != 'pull_request' ||
      github.event.pull_request.author_association == 'OWNER' ||
      github.event.pull_request.author_association == 'COLLABORATOR' ||
      github.event.pull_request.author_association == 'MEMBER' ||
      github.event.pull_request.user.login == 'dependabot[bot]' ||
      contains(github.event.pull_request.labels.*.name, 'safe to test')

    runs-on: ${{ matrix.os }}

    strategy:
      fail-fast: false
      matrix:
        os: [ubuntu-latest]
        rust_version: [stable]

    steps:
      - name: Checkout repository
        uses: actions/checkout@v4

      - name: Install Rust toolchain
        uses: dtolnay/rust-toolchain@master
        with:
          toolchain: ${{ matrix.rust_version }}
          components: llvm-tools-preview

      - name: Cache Rust dependencies
        uses: Swatinem/rust-cache@v2

      - name: Dry-run of crate publish
        run: cargo publish -p jumbf --dry-run

  clippy_check:
    name: Clippy
    if: |
      github.event_name != 'pull_request' ||
      github.event.pull_request.author_association == 'OWNER' ||
      github.event.pull_request.author_association == 'COLLABORATOR' ||
      github.event.pull_request.author_association == 'MEMBER' ||
      github.event.pull_request.user.login == 'dependabot[bot]' ||
      contains(github.event.pull_request.labels.*.name, 'safe to test')

    runs-on: ubuntu-latest
    steps:
      - name: Checkout repository
        uses: actions/checkout@v4

      - name: Install Rust toolchain
        uses: dtolnay/rust-toolchain@stable
        with:
          components: clippy

      - name: Cache Rust dependencies
        uses: Swatinem/rust-cache@v2

      - name: Run Clippy
        run: cargo clippy --all-features --all-targets -- -Dwarnings

  cargo_fmt:
    name: Enforce Rust code format
    if: |
      github.event_name != 'pull_request' ||
      github.event.pull_request.author_association == 'OWNER' ||
      github.event.pull_request.author_association == 'COLLABORATOR' ||
      github.event.pull_request.author_association == 'MEMBER' ||
      github.event.pull_request.user.login == 'dependabot[bot]' ||
      contains(github.event.pull_request.labels.*.name, 'safe to test')

    runs-on: ubuntu-latest

    steps:
      - name: Checkout repository
        uses: actions/checkout@v4

      - name: Install nightly toolchain
        uses: dtolnay/rust-toolchain@nightly
        with:
          components: rustfmt

      - name: Check format
        run: cargo +nightly fmt --all -- --check

  docs_rs:
    name: Preflight docs.rs build
    if: |
      github.event_name != 'pull_request' ||
      github.event.pull_request.author_association == 'OWNER' ||
      github.event.pull_request.author_association == 'COLLABORATOR' ||
      github.event.pull_request.author_association == 'MEMBER' ||
      github.event.pull_request.user.login == 'dependabot[bot]' ||
      contains(github.event.pull_request.labels.*.name, 'safe to test')

    runs-on: ubuntu-latest

    steps:
      - name: Checkout repository
        uses: actions/checkout@v4

      - name: Install nightly Rust toolchain
        # Nightly is used here because the docs.rs build
        # uses nightly and we use doc_cfg features that are
        # not in stable Rust as of this writing (Rust 1.74).
        uses: dtolnay/rust-toolchain@nightly

      - name: Run cargo docs
        # This is intended to mimic the docs.rs build
        # environment. The goal is to fail PR validation
        # if the subsequent release would result in a failed
        # documentation build on docs.rs.
        run: cargo +nightly doc --all-features --no-deps
        env:
          RUSTDOCFLAGS: --cfg docsrs
          DOCS_RS: 1

  cargo-deny:
    name: License / vulnerability audit
    if: |
      github.event_name != 'pull_request' ||
      github.event.pull_request.author_association == 'OWNER' ||
      github.event.pull_request.author_association == 'COLLABORATOR' ||
      github.event.pull_request.author_association == 'MEMBER' ||
      github.event.pull_request.user.login == 'dependabot[bot]' ||
      contains(github.event.pull_request.labels.*.name, 'safe to test')

    runs-on: ubuntu-latest

    strategy:
      fail-fast: false
      matrix:
        checks:
          - advisories
          - bans licenses sources

    # Prevent sudden announcement of a new advisory from failing CI:
    continue-on-error: ${{ matrix.checks == 'advisories' }}

    steps:
      - name: Checkout repository
        uses: actions/checkout@v4

      - name: Audit crate dependencies
        uses: EmbarkStudios/cargo-deny-action@v2
        with:
          command: check ${{ matrix.checks }}

  unused_deps:
    name: Check for unused dependencies
    if: |
      github.event_name != 'pull_request' ||
      github.event.pull_request.author_association == 'OWNER' ||
      github.event.pull_request.author_association == 'COLLABORATOR' ||
      github.event.pull_request.author_association == 'MEMBER' ||
      github.event.pull_request.user.login == 'dependabot[bot]' ||
      contains(github.event.pull_request.labels.*.name, 'safe to test')

    runs-on: ubuntu-latest

    steps:
      - name: Checkout repository
        uses: actions/checkout@v4

      - name: Install nightly Rust toolchain
        uses: dtolnay/rust-toolchain@nightly

      - name: Run cargo-udeps
        uses: aig787/cargo-udeps-action@v1
        with:
          version: latest
          args: --all-targets --all-features

  benchmarks:
    name: Test performance on benchmarks
    runs-on: ubuntu-latest
    steps:
      - uses: actions/checkout@v4

      - name: Setup rust toolchain, cache and cargo-codspeed binary
        uses: moonrepo/setup-rust@v1
        with:
          channel: stable
          cache-target: release
          bins: cargo-codspeed

      - name: Build the benchmark target(s)
        run: cargo codspeed build

      - name: Run the benchmarks
        uses: CodSpeedHQ/action@v3
        with:
<<<<<<< HEAD
          run: cargo codspeed run --profile-time=30
          token: ${{ secrets.CODSPEED_TOKEN }}

  version_bump:
    name: Ensure (MINOR) tag is used when making an API breaking change
    # Change all of these steps to (MAJOR) after 1.0 release
    runs-on: ubuntu-latest
    steps:
      - name: Checkout repository
        uses: actions/checkout@v3
        with:
          fetch-depth: 0
      
      - name: Install Rust toolchain
        uses: dtolnay/rust-toolchain@stable

      - name: Get latest existing tag
        uses: WyriHaximus/github-action-get-previous-tag@v1
        id: get-latest-tag

      - name: Set new version
        uses: paulhatch/semantic-version@v5.2.1
        id: set-version
        with:
          tag_prefix: "v"
          version_format: "${major}.${minor}.${patch}"
          major_pattern: "(MAJOR)"
          minor_pattern: "(MINOR)"

      - name: Generate changelog since last tag
        run: |
          {
            echo 'changelog<<EOF'
            git log --format="* %s" ${{ steps.get-latest-tag.outputs.tag }}..HEAD | { grep -v "(IGNORE)" || :; }
            echo EOF
          } >> "$GITHUB_OUTPUT"

      - name: "Bump crate version (NOTE: Not pushed back to repo!)"
        continue-on-error: true # If no change to crate version, ignore git commit error
        run: |
          sed -i "s/^version = \"[^\"]*\"$/version = \"$VERSION\"/;" Cargo.toml
          git config user.email "nobody@example.com"
          git config --global user.name "PR validation bot"
          git add .
          git commit -m "DO NOT PUSH BACK TO PR: Bump crate version"
        env:
          VERSION: ${{ steps.set-version.outputs.version }}

      - name: If this step fails, change title of the PR to include (MINOR) tag
        uses: obi1kenobi/cargo-semver-checks-action@v2
        with:
          package: jumbf
=======
          run: cargo codspeed run
          token: ${{ secrets.CODSPEED_TOKEN }}
>>>>>>> 4a758706
<|MERGE_RESOLUTION|>--- conflicted
+++ resolved
@@ -350,60 +350,5 @@
       - name: Run the benchmarks
         uses: CodSpeedHQ/action@v3
         with:
-<<<<<<< HEAD
           run: cargo codspeed run --profile-time=30
-          token: ${{ secrets.CODSPEED_TOKEN }}
-
-  version_bump:
-    name: Ensure (MINOR) tag is used when making an API breaking change
-    # Change all of these steps to (MAJOR) after 1.0 release
-    runs-on: ubuntu-latest
-    steps:
-      - name: Checkout repository
-        uses: actions/checkout@v3
-        with:
-          fetch-depth: 0
-      
-      - name: Install Rust toolchain
-        uses: dtolnay/rust-toolchain@stable
-
-      - name: Get latest existing tag
-        uses: WyriHaximus/github-action-get-previous-tag@v1
-        id: get-latest-tag
-
-      - name: Set new version
-        uses: paulhatch/semantic-version@v5.2.1
-        id: set-version
-        with:
-          tag_prefix: "v"
-          version_format: "${major}.${minor}.${patch}"
-          major_pattern: "(MAJOR)"
-          minor_pattern: "(MINOR)"
-
-      - name: Generate changelog since last tag
-        run: |
-          {
-            echo 'changelog<<EOF'
-            git log --format="* %s" ${{ steps.get-latest-tag.outputs.tag }}..HEAD | { grep -v "(IGNORE)" || :; }
-            echo EOF
-          } >> "$GITHUB_OUTPUT"
-
-      - name: "Bump crate version (NOTE: Not pushed back to repo!)"
-        continue-on-error: true # If no change to crate version, ignore git commit error
-        run: |
-          sed -i "s/^version = \"[^\"]*\"$/version = \"$VERSION\"/;" Cargo.toml
-          git config user.email "nobody@example.com"
-          git config --global user.name "PR validation bot"
-          git add .
-          git commit -m "DO NOT PUSH BACK TO PR: Bump crate version"
-        env:
-          VERSION: ${{ steps.set-version.outputs.version }}
-
-      - name: If this step fails, change title of the PR to include (MINOR) tag
-        uses: obi1kenobi/cargo-semver-checks-action@v2
-        with:
-          package: jumbf
-=======
-          run: cargo codspeed run
-          token: ${{ secrets.CODSPEED_TOKEN }}
->>>>>>> 4a758706
+          token: ${{ secrets.CODSPEED_TOKEN }}